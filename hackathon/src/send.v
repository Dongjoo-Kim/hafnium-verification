Require Import ListSet.
Require Import Arith.
Require Import Coq.Lists.List.
Require Import Mailbox.global_state.
Require Import Mailbox.utils.
Require Import Mailbox.switch_to_primary.

(*-------------------------------------------------------------------------*)
(* Send                                                                    *)
(*-------------------------------------------------------------------------*)
Record sendargs : Set := {
    sender_vm_id: vmid;
    receiver_vm_id: vmid;
    size: nat;
    attributes: Empty_set; (* TODO *)
    _current: Empty_set;
    next: Empty_set;
}.
(* TODO learn how to make uninterpreted set declarations *)

(* Returns true when HVC would error instead of executing. *)
Inductive sendRet: Set :=
    | sendRetError
    | sendRetSucc
    | sendRetBusy.

(* TODO *)
Definition sendErrs (s: hfstate) (to: vmid) (args: sendargs): bool := 
    let from := current s in
    if
        andb (eqid (sender_vm_id args) (id from))
        (eqid (receiver_vm_id args) (id from))
         (* TODO find way to represent NULL vmid
            andb ((SPCI_MSG_PAYLOAD_MAX s) <? (size args))
            (
              andb (sendb vmboxes from =? 0)
              (eqid (to) 0)
            )
          )
        ) *)
    then true
    else false.

(* sendArchitected is how page permissions are changed. 
*  It is a special case of the send HVC (depending on args) *)
Definition doSendArchitected (args : sendargs): bool := false. (* TODO *)
Definition sendArchitected (s: hfstate) (to from : vmid) (args: sendargs):
    (hfstate * sendRet) :=
    (s, sendRetError). (* TODO *)

Definition doNotify (args: sendargs) : bool := false. (* TODO *)

<<<<<<< HEAD
Definition send (s: hfstate) (to: vmid) (args: sendargs):
    (hfstate * sendRet) :=
=======
(* TODO aferr: recheck some_spci_value. I have no idea if this makes sense.
* just added while working on switchToPrimary *)

Definition send (s: hfstate) (to: vmid ) 
    (args: sendargs )(some_spci_value: spci_value):
  (hfstate * sendRet) :=
>>>>>>> 6f491a10
    let from := current s in
    let oldto := (vmboxes s) to in
    let oldfrom := (vmboxes s) from in
    if sendErrs s to args then (s, sendRetError)
    else match state oldto with 
        | Empt => 
            if doSendArchitected args 
                then sendArchitected s to from args
                else let toprime := Mailbox Recv (sendb oldto)
                    (sendb oldfrom ) (waiters oldto) (readylist oldto) in
                    let sprime := updvmbox s to toprime in
                    if eqid Primary to then 
                    (* TODO Fix the primary_ret *)
						(switchToPrimary sprime VCPU_STATE_READY some_spci_value,
                        	sendRetSucc)
                    else (sprime, sendRetSucc)
        | _ => 
            if doNotify args then 
                let toprime := updwaiter oldto from in
                (updvmbox s to toprime, sendRetBusy)
            else (s, sendRetBusy)
            (* receiver mailbox not empty, so we need to either
            * notify or block *)
    end.<|MERGE_RESOLUTION|>--- conflicted
+++ resolved
@@ -50,17 +50,12 @@
 
 Definition doNotify (args: sendargs) : bool := false. (* TODO *)
 
-<<<<<<< HEAD
-Definition send (s: hfstate) (to: vmid) (args: sendargs):
-    (hfstate * sendRet) :=
-=======
 (* TODO aferr: recheck some_spci_value. I have no idea if this makes sense.
 * just added while working on switchToPrimary *)
 
 Definition send (s: hfstate) (to: vmid ) 
     (args: sendargs )(some_spci_value: spci_value):
   (hfstate * sendRet) :=
->>>>>>> 6f491a10
     let from := current s in
     let oldto := (vmboxes s) to in
     let oldfrom := (vmboxes s) from in
